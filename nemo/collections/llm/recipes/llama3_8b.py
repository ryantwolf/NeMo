<<<<<<< HEAD
from typing import Callable
=======
# Copyright (c) 2024, NVIDIA CORPORATION.  All rights reserved.
#
# Licensed under the Apache License, Version 2.0 (the "License");
# you may not use this file except in compliance with the License.
# You may obtain a copy of the License at
#
#     http://www.apache.org/licenses/LICENSE-2.0
#
# Unless required by applicable law or agreed to in writing, software
# distributed under the License is distributed on an "AS IS" BASIS,
# WITHOUT WARRANTIES OR CONDITIONS OF ANY KIND, either express or implied.
# See the License for the specific language governing permissions and
# limitations under the License.


from typing import Callable, Optional
>>>>>>> 0f8a5319

import nemo_run as run
import pytorch_lightning as pl
<<<<<<< HEAD
=======
import torch
from megatron.core.distributed import DistributedDataParallelConfig
from pytorch_lightning.callbacks.callback import Callback
>>>>>>> 0f8a5319

from nemo.collections.llm.api import finetune, pretrain
from nemo.collections.llm.gpt.data.mock import MockDataModule
from nemo.collections.llm.gpt.data.squad import SquadDataModule
from nemo.collections.llm.gpt.model.llama import Llama3Config8B, LlamaModel
from nemo.collections.llm.peft.lora import LoRA
from nemo.collections.llm.recipes.log.default import default_log, default_resume, hf_resume, tensorboard_logger
from nemo.collections.llm.recipes.optim.adam import distributed_fused_adam_with_cosine_annealing
<<<<<<< HEAD
from nemo.collections.llm.recipes.trainer.default import default_trainer
from nemo.collections.llm.utils import Config, Partial
=======
from nemo.collections.llm.recipes.precision.mixed_precision import bf16_mixed
from nemo.lightning.pytorch.callbacks.megatron_comm_overlap import MegatronCommOverlapCallback
>>>>>>> 0f8a5319
from nemo.utils.exp_manager import TimingCallback

NAME = "llama3_8b"


@run.cli.factory(name=NAME)
def model() -> run.Config[pl.LightningModule]:
    """
    Factory function to create a Llama3 8B model configuration.

    Returns:
        run.Config[pl.LightningModule]: Configuration for the Llama3 8B model.

    Examples:
        CLI usage:
            $ nemo llm pretrain model=llama3_8b ...

        Python API usage:
            >>> model_config = model()
            >>> print(model_config)
    """
    return run.Config(LlamaModel, config=run.Config(Llama3Config8B))


<<<<<<< HEAD
=======
def trainer(
    tensor_parallelism: int = 1,
    pipeline_parallelism: int = 1,
    pipeline_parallelism_type: Optional[torch.dtype] = None,
    virtual_pipeline_parallelism: Optional[int] = None,
    context_parallelism: int = 2,
    sequence_parallelism: bool = False,
    num_nodes: int = 1,
    num_gpus_per_node: int = 8,
    max_steps: int = 1168251,
    callbacks: Optional[list[run.Config[Callback]]] = None,
) -> run.Config[nl.Trainer]:
    """
    Configure the NeMo Lightning Trainer for Llama3 8B model.

    This function sets up the distributed training strategy and other training parameters.

    Args:
        tensor_parallelism (int): Degree of tensor model parallelism.
        pipeline_parallelism (int): Degree of pipeline model parallelism.
        pipeline_parallelism_type (Optional[torch.dtype]): Data type for pipeline parallelism.
        virtual_pipeline_parallelism (Optional[int]): Size of virtual pipeline parallelism.
        context_parallelism (int): Degree of context parallelism.
        sequence_parallelism (bool): Whether to use sequence parallelism.
        num_nodes (int): Number of compute nodes to use.
        num_gpus_per_node (int): Number of GPUs per node.
        max_steps (int): Maximum number of training steps.
        callbacks (Optional[list[run.Config[Callback]]]): List of callback configurations.

    Returns:
        run.Config[nl.Trainer]: Configuration for the NeMo Lightning Trainer.

    Examples:
        CLI usage:
            $ nemo llm pretrain trainer=llama3_8b ...

        Python API usage:
            >>> trainer_config = trainer(num_nodes=2, num_gpus_per_node=8)
            >>> print(trainer_config)

    Note:
        For more information on distributed training strategies, refer to the
        NeMo documentation on multi-GPU and multi-node training.
    """
    strategy = run.Config(
        nl.MegatronStrategy,
        tensor_model_parallel_size=tensor_parallelism,
        pipeline_model_parallel_size=pipeline_parallelism,
        pipeline_dtype=pipeline_parallelism_type,
        virtual_pipeline_model_parallel_size=virtual_pipeline_parallelism,
        context_parallel_size=context_parallelism,
        sequence_parallel=sequence_parallelism,
        gradient_as_bucket_view=True,
        ckpt_async_save=True,
        ckpt_parallel_load=True,
        ddp=run.Config(
            DistributedDataParallelConfig,
            check_for_nan_in_grad=True,
            grad_reduce_in_fp32=True,
            overlap_grad_reduce=True,
            overlap_param_gather=True,
        ),
    )

    trainer = run.Config(
        nl.Trainer,
        accelerator="gpu",
        accumulate_grad_batches=1,
        callbacks=callbacks,
        devices=num_gpus_per_node,
        limit_test_batches=50,
        limit_val_batches=32,
        log_every_n_steps=10,
        max_steps=max_steps,
        num_nodes=num_nodes,
        plugins=bf16_mixed(),
        strategy=strategy,
        use_distributed_sampler=False,
        val_check_interval=2000,
    )

    return trainer


@run.cli.factory(target=pretrain, name=NAME)
>>>>>>> 0f8a5319
def pretrain_recipe(
    dir: Optional[str] = None, name: str = "default", num_nodes: int = 1, num_gpus_per_node: int = 8, fn=pretrain
) -> run.Partial:
    """
    Create a pre-training recipe for Llama3 8B model.

    This function sets up a complete configuration for pre-training, including
    model, trainer, data, logging, optimization, and resumption settings.

    Args:
        dir (Optional[str]): Directory for saving logs and checkpoints.
        name (str): Name of the pre-training run.
        num_nodes (int): Number of compute nodes to use.
        num_gpus_per_node (int): Number of GPUs per node.
        fn (Callable): The pre-training function to use.

    Returns:
        run.Partial: Partial configuration for pre-training.

    Examples:
        CLI usage:
            $ nemo llm pretrain --factory llama3_8b
            $ nemo llm pretrain --factory "llama3_8b(num_nodes=2, name='my_pretrain')"

        Python API usage:
            >>> recipe = pretrain_recipe(name="llama3_8b_pretrain", num_nodes=2)
            >>> print(recipe)

    Note:
        For more details on pre-training LLMs with NeMo, see the pre-training
        guide in the `examples/llm/pretrain/` directory.
    """
    return run.Partial(
        fn,
        model=model(),
<<<<<<< HEAD
        trainer=default_trainer(
            tensor_parallelism=1,
            pipeline_parallelism=1,
            pipeline_parallelism_type=None,
            virtual_pipeline_parallelism=None,
            context_parallelism=2,
            sequence_parallelism=False,
            num_nodes=num_nodes,
            num_gpus_per_node=num_gpus_per_node,
            callbacks=[Config(TimingCallback)],
            ckpt_async_save=True,
            ckpt_parallel_load=True,
=======
        trainer=trainer(
            num_nodes=num_nodes,
            num_gpus_per_node=num_gpus_per_node,
            callbacks=[run.Config(TimingCallback)],
>>>>>>> 0f8a5319
        ),
        data=run.Config(MockDataModule, seq_length=8192, global_batch_size=512, micro_batch_size=1),
        log=default_log(dir=dir, name=name, tensorboard_logger=tensorboard_logger(name=name)),
        optim=distributed_fused_adam_with_cosine_annealing(max_lr=3e-4),
        resume=default_resume(),
    )


<<<<<<< HEAD
def finetune_recipe(name: str, ckpt_dir: str, num_nodes: int, num_gpus_per_node: int, peft_scheme: str = 'none'):
    recipe = Partial(
        finetune,
        model=model(),
        trainer=default_trainer(
            tensor_parallelism=1,
            pipeline_parallelism=1,
            pipeline_parallelism_type=None,
            virtual_pipeline_parallelism=None,
            context_parallelism=1,
            sequence_parallelism=False,
            num_nodes=num_nodes,
            num_gpus_per_node=num_gpus_per_node,
            max_steps=1000,
            limit_test_batches=None,
            limit_val_batches=None,
            val_check_interval=30,
        ),
        data=Config(SquadDataModule, seq_length=2048, global_batch_size=128, micro_batch_size=1),
        log=default_log(ckpt_dir=ckpt_dir, name=name, tensorboard_logger=tensorboard_logger(name=name)),
        optim=distributed_fused_adam_with_cosine_annealing(max_lr=1e-4, adam_beta2=0.98, warmup_steps=50),
        resume=hf_resume("hf://meta-llama/Meta-Llama-3-8B"),
    )
    recipe.optim.lr_scheduler.min_lr = 0

    if peft_scheme.lower() == 'lora':
        recipe.peft = Config(LoRA)
        recipe.optim.config.lr = 1e-4
    elif peft_scheme.lower() in ['none', 'sft']:
        recipe.trainer.strategy.tensor_model_parallel_size = 2
        recipe.optim.config.lr = 5e-6
    else:
        raise ValueError(f"Unrecognized peft scheme: {peft_scheme}")

=======
@run.cli.factory(target=pretrain, name=NAME + "_optimized")
def pretrain_recipe_performance(
    dir: Optional[str] = None,
    name: str = "default",
    num_nodes: int = 1,
    num_gpus_per_node: int = 8,
    fn: Callable = pretrain,
) -> run.Partial:
    """
    Create a performance-optimized pre-training recipe for Llama3 8B model.

    This recipe enables performance optimizations that may not be suitable for all use cases.
    It builds upon the standard pre-training recipe and adds additional performance enhancements.

    Args:
        dir (Optional[str]): Directory for saving logs and checkpoints.
        name (str): Name of the pre-training run.
        num_nodes (int): Number of compute nodes to use.
        num_gpus_per_node (int): Number of GPUs per node.
        fn (Callable): The pre-training function to use.

    Returns:
        run.Partial: Partial configuration for performance-optimized pre-training.

    Examples:
            $ nemo llm pretrain --factory llama3_8b_optimized

        Python API usage:
            >>> recipe = pretrain_recipe_performance(name="llama3_8b_perf", num_nodes=4)
            >>> print(recipe)

    Note:
        Use this recipe with caution and only when you need maximum performance.
        It may not be suitable for all hardware configurations or use cases.
    """
    recipe = pretrain_recipe(name=name, dir=dir, num_nodes=num_nodes, num_gpus_per_node=num_gpus_per_node, fn=fn)

    recipe.trainer.callbacks.append(
        run.Config(
            MegatronCommOverlapCallback,
            tp_comm_overlap=False,
        )
    )
    return recipe


def hf_resume() -> run.Config[nl.AutoResume]:
    """Configure automatic resumption from a Hugging Face checkpoint.

    This function sets up the configuration to resume training from a pre-trained
    Hugging Face model checkpoint.

    More info about the model can be found at: https://huggingface.co/meta-llama/Meta-Llama-3-8B

    Returns:
        run.Config[nl.AutoResume]: Configuration for resuming from HuggingFace checkpoint.
    """
    return run.Config(
        nl.AutoResume,
        restore_config=run.Config(nl.RestoreConfig, path="hf://meta-llama/Meta-Llama-3-8B"),
    )


@run.cli.factory(target=finetune, name=NAME)
def finetune_recipe(
    dir: Optional[str] = None,
    name: str = "default",
    num_nodes: int = 1,
    num_gpus_per_node: int = 8,
) -> run.Partial:
    """
    Create a fine-tuning recipe for Llama3 8B model.

    This function sets up a complete configuration for fine-tuning, including
    model, trainer, data, logging, optimization, and resumption settings.
    It uses LoRA (Low-Rank Adaptation) for efficient fine-tuning.

    Args:
        dir (Optional[str]): Directory for saving logs and checkpoints.
        name (str): Name of the fine-tuning run.
        num_nodes (int): Number of compute nodes to use.
        num_gpus_per_node (int): Number of GPUs per node.

    Returns:
        run.Partial: Partial configuration for fine-tuning.

    Examples:
        CLI usage:
            $ nemo llm finetune --factory llama3_8b

        Python API usage:
            >>> recipe = finetune_recipe(name="llama3_8b_finetune", num_nodes=2)
            >>> print(recipe)

    Note:
        This recipe uses the SQuAD dataset for fine-tuning. For more information
        on fine-tuning LLMs with NeMo, see the fine-tuning guide in the
        `examples/llm/finetune/` directory.
    """
    recipe = pretrain_recipe(name=name, dir=dir, num_nodes=num_nodes, num_gpus_per_node=num_gpus_per_node, fn=finetune)
    recipe.resume = hf_resume()
    recipe.peft = run.Config(LoRA)
    recipe.data = run.Config(SquadDataModule, seq_length=8192, global_batch_size=512, micro_batch_size=1)
>>>>>>> 0f8a5319
    return recipe<|MERGE_RESOLUTION|>--- conflicted
+++ resolved
@@ -1,6 +1,3 @@
-<<<<<<< HEAD
-from typing import Callable
-=======
 # Copyright (c) 2024, NVIDIA CORPORATION.  All rights reserved.
 #
 # Licensed under the Apache License, Version 2.0 (the "License");
@@ -17,16 +14,13 @@
 
 
 from typing import Callable, Optional
->>>>>>> 0f8a5319
 
 import nemo_run as run
 import pytorch_lightning as pl
-<<<<<<< HEAD
-=======
 import torch
 from megatron.core.distributed import DistributedDataParallelConfig
 from pytorch_lightning.callbacks.callback import Callback
->>>>>>> 0f8a5319
+
 
 from nemo.collections.llm.api import finetune, pretrain
 from nemo.collections.llm.gpt.data.mock import MockDataModule
@@ -35,13 +29,10 @@
 from nemo.collections.llm.peft.lora import LoRA
 from nemo.collections.llm.recipes.log.default import default_log, default_resume, hf_resume, tensorboard_logger
 from nemo.collections.llm.recipes.optim.adam import distributed_fused_adam_with_cosine_annealing
-<<<<<<< HEAD
 from nemo.collections.llm.recipes.trainer.default import default_trainer
 from nemo.collections.llm.utils import Config, Partial
-=======
 from nemo.collections.llm.recipes.precision.mixed_precision import bf16_mixed
 from nemo.lightning.pytorch.callbacks.megatron_comm_overlap import MegatronCommOverlapCallback
->>>>>>> 0f8a5319
 from nemo.utils.exp_manager import TimingCallback
 
 NAME = "llama3_8b"
@@ -66,8 +57,6 @@
     return run.Config(LlamaModel, config=run.Config(Llama3Config8B))
 
 
-<<<<<<< HEAD
-=======
 def trainer(
     tensor_parallelism: int = 1,
     pipeline_parallelism: int = 1,
@@ -80,6 +69,7 @@
     max_steps: int = 1168251,
     callbacks: Optional[list[run.Config[Callback]]] = None,
 ) -> run.Config[nl.Trainer]:
+    # TODO remove
     """
     Configure the NeMo Lightning Trainer for Llama3 8B model.
 
@@ -153,7 +143,6 @@
 
 
 @run.cli.factory(target=pretrain, name=NAME)
->>>>>>> 0f8a5319
 def pretrain_recipe(
     dir: Optional[str] = None, name: str = "default", num_nodes: int = 1, num_gpus_per_node: int = 8, fn=pretrain
 ) -> run.Partial:
@@ -189,7 +178,6 @@
     return run.Partial(
         fn,
         model=model(),
-<<<<<<< HEAD
         trainer=default_trainer(
             tensor_parallelism=1,
             pipeline_parallelism=1,
@@ -202,12 +190,6 @@
             callbacks=[Config(TimingCallback)],
             ckpt_async_save=True,
             ckpt_parallel_load=True,
-=======
-        trainer=trainer(
-            num_nodes=num_nodes,
-            num_gpus_per_node=num_gpus_per_node,
-            callbacks=[run.Config(TimingCallback)],
->>>>>>> 0f8a5319
         ),
         data=run.Config(MockDataModule, seq_length=8192, global_batch_size=512, micro_batch_size=1),
         log=default_log(dir=dir, name=name, tensorboard_logger=tensorboard_logger(name=name)),
@@ -216,7 +198,6 @@
     )
 
 
-<<<<<<< HEAD
 def finetune_recipe(name: str, ckpt_dir: str, num_nodes: int, num_gpus_per_node: int, peft_scheme: str = 'none'):
     recipe = Partial(
         finetune,
@@ -250,8 +231,9 @@
         recipe.optim.config.lr = 5e-6
     else:
         raise ValueError(f"Unrecognized peft scheme: {peft_scheme}")
-
-=======
+    return recipe    
+
+  
 @run.cli.factory(target=pretrain, name=NAME + "_optimized")
 def pretrain_recipe_performance(
     dir: Optional[str] = None,
@@ -322,6 +304,7 @@
     num_nodes: int = 1,
     num_gpus_per_node: int = 8,
 ) -> run.Partial:
+    # TODO remove
     """
     Create a fine-tuning recipe for Llama3 8B model.
 
@@ -355,5 +338,4 @@
     recipe.resume = hf_resume()
     recipe.peft = run.Config(LoRA)
     recipe.data = run.Config(SquadDataModule, seq_length=8192, global_batch_size=512, micro_batch_size=1)
->>>>>>> 0f8a5319
     return recipe