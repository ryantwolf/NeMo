# Copyright (c) 2024, NVIDIA CORPORATION.  All rights reserved.
#
# Licensed under the Apache License, Version 2.0 (the "License");
# you may not use this file except in compliance with the License.
# You may obtain a copy of the License at
#
#     http://www.apache.org/licenses/LICENSE-2.0
#
# Unless required by applicable law or agreed to in writing, software
# distributed under the License is distributed on an "AS IS" BASIS,
# WITHOUT WARRANTIES OR CONDITIONS OF ANY KIND, either express or implied.
# See the License for the specific language governing permissions and
# limitations under the License.


from typing import Optional

from nemo_run import Config, cli
from pytorch_lightning.loggers import TensorBoardLogger, WandbLogger

from nemo import lightning as nl


def tensorboard_logger(name: str, save_dir: str = "tb_logs") -> Config[TensorBoardLogger]:
    return Config(TensorBoardLogger, save_dir=save_dir, name=name)


def wandb_logger(project: str, name: str, entity: Optional[str] = None) -> Config[WandbLogger]:
    cfg = Config(
        WandbLogger,
        project=project,
        name=name,
        config={},
    )

    if entity:
        cfg.entity = entity

    return cfg


@cli.factory(is_target_default=True)
def default_log(
    dir: Optional[str] = None,
    name: str = "default",
    tensorboard_logger: Optional[Config[TensorBoardLogger]] = None,
    wandb_logger: Optional[Config[WandbLogger]] = None,
) -> Config[nl.NeMoLogger]:
    ckpt = Config(
        nl.ModelCheckpoint,
        save_last=True,
        save_top_k=10,
        every_n_train_steps=200,
        filename="{model_name}--{val_loss:.2f}-{step}-{consumed_samples}",
    )

    return Config(
        nl.NeMoLogger,
        ckpt=ckpt,
        name=name,
        tensorboard=tensorboard_logger,
        wandb=wandb_logger,
        dir=dir,
    )


@cli.factory(is_target_default=True)
def default_resume(resume_if_exists=True, resume_ignore_no_checkpoint=True) -> Config[nl.AutoResume]:
    return Config(
        nl.AutoResume,
<<<<<<< HEAD
        resume_if_exists=True,
        resume_ignore_no_checkpoint=True,
    )


def hf_resume(hf_path: str) -> Config[nl.AutoResume]:
    return Config(
        nl.AutoResume,
        restore_config=Config(nl.RestoreConfig, path=hf_path),
        resume_if_exists=True,
        resume_ignore_no_checkpoint=True,
=======
        resume_if_exists=resume_if_exists,
        resume_ignore_no_checkpoint=resume_ignore_no_checkpoint,
>>>>>>> 0f8a5319
    )<|MERGE_RESOLUTION|>--- conflicted
+++ resolved
@@ -68,9 +68,8 @@
 def default_resume(resume_if_exists=True, resume_ignore_no_checkpoint=True) -> Config[nl.AutoResume]:
     return Config(
         nl.AutoResume,
-<<<<<<< HEAD
-        resume_if_exists=True,
-        resume_ignore_no_checkpoint=True,
+        resume_if_exists=resume_if_exists,
+        resume_ignore_no_checkpoint=resume_ignore_no_checkpoint,
     )
 
 
@@ -80,8 +79,4 @@
         restore_config=Config(nl.RestoreConfig, path=hf_path),
         resume_if_exists=True,
         resume_ignore_no_checkpoint=True,
-=======
-        resume_if_exists=resume_if_exists,
-        resume_ignore_no_checkpoint=resume_ignore_no_checkpoint,
->>>>>>> 0f8a5319
     )