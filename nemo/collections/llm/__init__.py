--- conflicted
+++ resolved
@@ -86,10 +86,7 @@
     Llama31Config70B,
     Llama31Config405B,
     Llama32Config1B,
-<<<<<<< HEAD
-=======
     Llama32Config3B,
->>>>>>> 42ad3c0a
     LlamaConfig,
     LlamaModel,
     MaskedTokenLossReduction,
@@ -191,10 +188,7 @@
     "Llama31Config70B",
     "Llama31Config405B",
     "Llama32Config1B",
-<<<<<<< HEAD
-=======
     "Llama32Config3B",
->>>>>>> 42ad3c0a
     "CodeLlamaConfig7B",
     "CodeLlamaConfig13B",
     "CodeLlamaConfig34B",
