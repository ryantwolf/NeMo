--- conflicted
+++ resolved
@@ -255,7 +255,6 @@
             num_microbatch_calculator.update(
                 consumed_samples=consumed_samples,
                 consistency_check=False,
-<<<<<<< HEAD
             )
 
 
@@ -264,10 +263,7 @@
 #             'tokens': tokens, # <image> speicial token (-200) - can just prepare labels and prepend -200 in the beginning
 #             'labels': labels, # <image> speicial token (-200)
 #             'attention_mask': attention_mask, # NeVa and Llama2 : causaul mask no matter - None
-#             'loss_mask': loss_mask,
+#             'loss_mask': loss_mask, 
 #             'position_ids': position_ids, # NeVa and Llama2: causaul mask no matter - None, only matters if used older GPT model, cannot be None => just generate reasonable
 #             'media': media, # [batch_size, 2 x 3, width, height] => make sure concat the rightway, concat and split on dim1
 #         }
-=======
-            )
->>>>>>> f291de6e
