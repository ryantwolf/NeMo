<<<<<<< HEAD
from typing import Optional
=======
# Copyright (c) 2024, NVIDIA CORPORATION.  All rights reserved.
#
# Licensed under the Apache License, Version 2.0 (the "License");
# you may not use this file except in compliance with the License.
# You may obtain a copy of the License at
#
#     http://www.apache.org/licenses/LICENSE-2.0
#
# Unless required by applicable law or agreed to in writing, software
# distributed under the License is distributed on an "AS IS" BASIS,
# WITHOUT WARRANTIES OR CONDITIONS OF ANY KIND, either express or implied.
# See the License for the specific language governing permissions and
# limitations under the License.

from typing import Union
>>>>>>> 9abd81be

import torch.utils.data
from lhotse.cut import Cut, CutSet
from lhotse.dataset import AudioSamples
from lhotse.dataset.collation import collate_vectors as collate_vectors_lhotse

from nemo.collections.common.data.lhotse.text_adapters import NeMoSFTExample, SourceTargetTextExample
from nemo.collections.multimodal.speech_llm.parts.utils.data_utils import (
    PromptFormatterTextProcessing,
    build_loss_mask,
    ceil_to_nearest,
)


def collate_vectors(items, max_length: int, padding_value):
    vectors = collate_vectors_lhotse(items, padding_value=padding_value)
    if max_length > vectors.size(1):
        vectors = torch.cat(
            [vectors, padding_value * torch.ones(vectors.size(0), max_length - vectors.size(1), dtype=vectors.dtype)],
            dim=1,
        )
    if items[0].shape[0] < 1:
        vectors = vectors.long()
    return vectors


class LhotseAudioQuestionAnswerDataset(torch.utils.data.Dataset):
    """
    This dataset is based on Lhotse ASR dataset from ``audio_to_text_lhotse.py``
    and ``TarredAudioQuestionAnswerDataset`` from ``audio_text_qa_dataset.py``.

    Unlike native NeMo datasets, Lhotse dataset defines only the mapping from
    a CutSet (meta-data) to a mini-batch with PyTorch tensors.
    Specifically, it performs tokenization, I/O, augmentation, and feature extraction (if any).
    Managing data, sampling, de-duplication across workers/nodes etc. is all handled
    by Lhotse samplers instead.

    Args:
        text_processor: TextProcessing object
        default_context: Default question to use if no question is provided
        tokens_to_generate: Number of tokens to generate during inference
        pad_to_max_length: Whether to pad the input to the max sequence length. If False, will pad to the max length of the current batch.
        max_seq_length: Maximum sequence length for each dataset examples. Examples will either be truncated to fit this length or dropped if they cannot be truncated.
        context_key: Key to use for the context in your JSONL file
        default_context_key: Key to use for the default context in lhotse yaml
    """

    def __init__(
        self,
        text_processor: PromptFormatterTextProcessing,
        default_context: str,
        tokens_to_generate: int,
        pad_to_max_length: bool,
        max_seq_length: int,
        context_key: str = "context",
        default_context_key: str = "default_context",
    ):
        super().__init__()
        self.text_processor = text_processor
        self.load_audio = AudioSamples(fault_tolerant=True)
        self.tokens_to_generate = tokens_to_generate
        self.pad_to_max_length = pad_to_max_length
        self.max_seq_length = max_seq_length

        self.default_context = default_context
        self.context_key = context_key
        self.default_context_key = default_context_key

<<<<<<< HEAD
    def __getitem__(self, all_cuts: CutSet) -> dict[str, torch.Tensor | list[str] | dict]:
        ans = {}

        # convert audio cuts to mini-batch
        cuts = all_cuts.filter(lambda c: isinstance(c, Cut))
        if cuts:
            audio, audio_lens, cuts = self.load_audio(cuts)

            return_batch = {}
            audio_ratio = [1.0] * len(cuts)
            for _, cut in enumerate(cuts):
                if hasattr(cut, self.context_key):
                    cut.context = getattr(cut, self.context_key)
                elif hasattr(cut, self.default_context_key):
                    cut.context = getattr(cut, self.default_context_key)
                else:
                    cut.context = self.default_context

            metadata = []
            for id, cut in enumerate(cuts):
                metadata.append({'audio_filepath': cut.id + '.wav'})

            collated_text_data = collate_text_data(
                cuts=cuts,
                default_context=self.default_context,
                text_processor=self.text_processor,
                tokens_to_generate=self.tokens_to_generate,
                pad_to_max_length=self.pad_to_max_length,
                max_seq_length=self.max_seq_length,
            )
            return_batch.update(
                {
                    "sample_ids": list(cuts.ids),
                    "audio_signal": audio,
                    "audio_signal_length": audio_lens,
                    "audio_ratio": torch.FloatTensor(audio_ratio),
                    "metadata": metadata,
                    **collated_text_data,
                }
            )
            ans.update(return_batch)

        # convert text examples to tensors
        text_examples = all_cuts.filter(lambda c: isinstance(c, (SourceTargetTextExample, NeMoSFTExample)))
        if text_examples:
            pad_id = self.text_processor.pad_id
            text_minibatch = dict(
                text_input_ids=collate_vectors_lhotse([e.input_ids for e in text_examples], padding_value=pad_id),
                text_input_lens=torch.tensor([len(e.input_ids) for e in text_examples], dtype=torch.int64),
                text_answer_ids=collate_vectors_lhotse([e.answer_ids for e in text_examples], padding_value=pad_id),
                text_answer_lens=torch.tensor([len(e.answer_ids) for e in text_examples], dtype=torch.int64),
                text_context_ids=collate_vectors_lhotse([e.context_ids for e in text_examples], padding_value=pad_id),
                text_context_lens=torch.tensor([len(e.context_ids) for e in text_examples], dtype=torch.int64),
                text_masks=collate_vectors_lhotse([e.mask for e in text_examples], padding_value=0),
            )
            ans.update(text_minibatch)

        return ans
=======
    def __getitem__(self, cuts) -> dict[str, Union[torch.Tensor, list[str], dict]]:
        cuts = cuts.sort_by_duration()

        audio, audio_lens, cuts = self.load_audio(cuts)

        return_batch = {}
        audio_ratio = []
        for id, cut in enumerate(cuts):
            audio_ratio.append(1.0)

        for _, cut in enumerate(cuts):
            if hasattr(cut, self.context_key):
                cut.context = getattr(cut, self.context_key)
            elif hasattr(cut, self.default_context_key):
                cut.context = getattr(cut, self.default_context_key)
            else:
                cut.context = self.default_context

        metadata = []
        for id, cut in enumerate(cuts):
            metadata.append({'audio_filepath': cut.id + '.wav'})

        collated_text_data = collate_text_data(
            cuts=cuts,
            default_context=self.default_context,
            text_processor=self.text_processor,
            tokens_to_generate=self.tokens_to_generate,
            pad_to_max_length=self.pad_to_max_length,
            max_seq_length=self.max_seq_length,
        )
        return_batch.update(
            {
                "sample_ids": list(cuts.ids),
                "audio_signal": audio,
                "audio_signal_length": audio_lens,
                "audio_ratio": torch.FloatTensor(audio_ratio),
                "metadata": metadata,
                **collated_text_data,
            }
        )

        return return_batch
>>>>>>> 9abd81be


def collate_text_data(
    cuts,
    default_context: str,
    text_processor: PromptFormatterTextProcessing,
    tokens_to_generate: int,
    pad_to_max_length: bool,
    max_seq_length: int,
) -> dict:
    """Perform text collation equivalent to nemo/collections/multimodal/data/audio_text_qa_dataset.py:121"""
    batch_size = len(cuts)
    pad_id = text_processor.pad_id
    examples = [{k: torch.as_tensor(v) for k, v in text_processor._process_example(cut).items()} for cut in cuts]
    fields = as_dict(examples)

    def get_max_len(input_list):
        return max([len(x) for x in input_list])

    input_id_maxlen = get_max_len(fields["input_ids"])
    context_id_maxlen = tokens_to_generate + get_max_len(fields["context_ids"])
    answer_id_maxlen = get_max_len(fields["answer_ids"])
    if pad_to_max_length:
        input_id_maxlen = max_seq_length
        context_id_maxlen = max_seq_length
        answer_id_maxlen = max_seq_length

    all_tokens = collate_vectors(fields["input_ids"], max_length=input_id_maxlen, padding_value=pad_id)
    full_lengths = torch.LongTensor([len(item) for item in fields["input_ids"]])

    assert input_id_maxlen <= max_seq_length, f"{input_id_maxlen=} <= {max_seq_length=}"

    return {
        "tokens": all_tokens[:, :-1],
        "tokens_length": full_lengths - 1,
        "labels": all_tokens[:, 1:],
        "loss_mask": collate_vectors(
            [torch.as_tensor(build_loss_mask(item)) for item in examples], max_length=input_id_maxlen, padding_value=0
        )[:, 1:],
        "position_ids": torch.arange(input_id_maxlen, dtype=torch.long).repeat(batch_size, 1),
        "contexts": collate_vectors(fields["context_ids"], max_length=context_id_maxlen, padding_value=pad_id),
        "context_lengths": torch.LongTensor([len(seq) for seq in fields["context_ids"]]),
        "answers": collate_vectors(fields["answer_ids"], max_length=answer_id_maxlen, padding_value=pad_id),
        "max_length": torch.LongTensor([input_id_maxlen] * batch_size),
    }


def as_dict(arg: list[dict]) -> dict[str, list]:
    return {k: [item[k] for item in arg] for k in arg[0].keys()}<|MERGE_RESOLUTION|>--- conflicted
+++ resolved
@@ -1,6 +1,3 @@
-<<<<<<< HEAD
-from typing import Optional
-=======
 # Copyright (c) 2024, NVIDIA CORPORATION.  All rights reserved.
 #
 # Licensed under the Apache License, Version 2.0 (the "License");
@@ -15,8 +12,7 @@
 # See the License for the specific language governing permissions and
 # limitations under the License.
 
-from typing import Union
->>>>>>> 9abd81be
+from typing import Optional, Union
 
 import torch.utils.data
 from lhotse.cut import Cut, CutSet
@@ -85,7 +81,6 @@
         self.context_key = context_key
         self.default_context_key = default_context_key
 
-<<<<<<< HEAD
     def __getitem__(self, all_cuts: CutSet) -> dict[str, torch.Tensor | list[str] | dict]:
         ans = {}
 
@@ -144,50 +139,6 @@
             ans.update(text_minibatch)
 
         return ans
-=======
-    def __getitem__(self, cuts) -> dict[str, Union[torch.Tensor, list[str], dict]]:
-        cuts = cuts.sort_by_duration()
-
-        audio, audio_lens, cuts = self.load_audio(cuts)
-
-        return_batch = {}
-        audio_ratio = []
-        for id, cut in enumerate(cuts):
-            audio_ratio.append(1.0)
-
-        for _, cut in enumerate(cuts):
-            if hasattr(cut, self.context_key):
-                cut.context = getattr(cut, self.context_key)
-            elif hasattr(cut, self.default_context_key):
-                cut.context = getattr(cut, self.default_context_key)
-            else:
-                cut.context = self.default_context
-
-        metadata = []
-        for id, cut in enumerate(cuts):
-            metadata.append({'audio_filepath': cut.id + '.wav'})
-
-        collated_text_data = collate_text_data(
-            cuts=cuts,
-            default_context=self.default_context,
-            text_processor=self.text_processor,
-            tokens_to_generate=self.tokens_to_generate,
-            pad_to_max_length=self.pad_to_max_length,
-            max_seq_length=self.max_seq_length,
-        )
-        return_batch.update(
-            {
-                "sample_ids": list(cuts.ids),
-                "audio_signal": audio,
-                "audio_signal_length": audio_lens,
-                "audio_ratio": torch.FloatTensor(audio_ratio),
-                "metadata": metadata,
-                **collated_text_data,
-            }
-        )
-
-        return return_batch
->>>>>>> 9abd81be
 
 
 def collate_text_data(
