--- conflicted
+++ resolved
@@ -675,17 +675,11 @@
             output = inference_strategy.forward_step(batch, tensor_shape)
 
             if parallel_state.is_pipeline_last_stage():
-<<<<<<< HEAD
-                output = output[0]['logits']  # .float()
+
+                output = output[0]['logits']
                 output = tensor_parallel.gather_from_tensor_model_parallel_region(output)
                 assert output is not None
-                # output = output.float()
-=======
-                output = output[0]['logits']
-
-                output = tensor_parallel.gather_from_tensor_model_parallel_region(output)
-                assert output is not None
->>>>>>> 01f43912
+
                 logits = output[:, -1].view(batch_size, -1).contiguous()
 
                 # make sure it will generate at least min_length
