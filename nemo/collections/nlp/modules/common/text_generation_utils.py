--- conflicted
+++ resolved
@@ -696,13 +696,6 @@
             output = inference_strategy.forward_step(batch, tensor_shape)
 
             if parallel_state.is_pipeline_last_stage():
-<<<<<<< HEAD
-                output = output[0]['logits']
-                output = tensor_parallel.gather_from_tensor_model_parallel_region(output)
-                assert output is not None
-
-                logits = output[:, -1].view(batch_size, -1).contiguous()
-=======
                 if compute_logprob:
                     output = output[0]['logits']
                     output = tensor_parallel.gather_from_tensor_model_parallel_region(output)
@@ -714,7 +707,6 @@
                     logits = tensor_parallel.gather_from_tensor_model_parallel_region(logits)
                     assert logits is not None
                     logits = logits.view(batch_size, -1)
->>>>>>> 9584784f
 
                 # make sure it will generate at least min_length
                 min_length = extra.get('min_tokens_to_generate', 0)
