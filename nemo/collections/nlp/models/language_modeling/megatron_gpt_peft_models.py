--- conflicted
+++ resolved
@@ -115,12 +115,9 @@
                                 base_model_cfg=self.cfg,
                                 model_parallel_config=self.model_parallel_config,
                             )
-<<<<<<< HEAD
-=======
                 if self.megatron_amp_O2:
                     for adapter_name in getattr(module, 'adapter_layer', []):
                         module.adapter_layer[adapter_name] = module.adapter_layer[adapter_name].to(self.autocast_dtype)
->>>>>>> 1fede572
         logging.info(f"After adding PEFT params:\n{self.summarize()}")
         return True
 
@@ -192,11 +189,7 @@
             # mcore uses distributed checkpointing
             print('enter peft loading')
             if self.mcore_gpt:
-<<<<<<< HEAD
-                for index, module in enumerate(self.get_gpt_module_list()):
-=======
                 for index, module in enumerate(self.get_model_module_list()):
->>>>>>> 1fede572
                     if parallel_state.get_virtual_pipeline_model_parallel_world_size() is not None:
                         checkpoint_state_dict = checkpoint['state_dict'][f'model_{index}']
                     else:
@@ -338,8 +331,6 @@
 
         self.name_key_to_cfg = {}
         self.name_key_to_mcore_mixins = {}
-<<<<<<< HEAD
-=======
         for k in self.peft_name_keys:
             self.name_key_to_cfg[k] = adapter_cfg
             self.name_key_to_mcore_mixins[k] = [("", MCoreTransformerLayerMixin)]
@@ -348,6 +339,10 @@
         if self.layer_selection is None:
             self.layer_selection = list(range(1, cfg.num_layers + 1))
         super().__init__(cfg, trainer)
+        self.tie_weights()
+
+    def tie_weights(self,):
+        pos_idx = 0
 
 
 class MegatronGPTAdapterModelWeightTying(MegatronGPTLayerwisePEFTModel):
@@ -380,7 +375,6 @@
 
         self.name_key_to_cfg = {}
         self.name_key_to_mcore_mixins = {}
->>>>>>> 1fede572
         for k in self.peft_name_keys:
             self.name_key_to_cfg[k] = adapter_cfg
             self.name_key_to_mcore_mixins[k] = [("", MCoreTransformerLayerMixin)]
@@ -394,52 +388,6 @@
     def tie_weights(self,):
         pos_idx = 0
 
-<<<<<<< HEAD
-class MegatronGPTAdapterModelWeightTying(MegatronGPTLayerwisePEFTModel):
-    """
-    TODO
-    """
-
-    def __init__(
-        self, cfg: DictConfig, trainer: Trainer,
-    ):
-        self.peft_name_keys = [
-            AdapterName.PRE_ATTN_ADAPTER,
-            AdapterName.POST_ATTN_ADAPTER,
-        ]
-        adapter_tuning_cfg = cfg.peft.adapter_tuning
-
-        adapter_cfg = ParallelLinearAdapterWeightTyingConfig(
-            in_features=cfg.hidden_size,
-            out_features=cfg.hidden_size,
-            dim=adapter_tuning_cfg.adapter_dim,
-            norm_position=adapter_tuning_cfg.get("norm_position", "pre"),
-            norm_type=adapter_tuning_cfg.get("norm_type", "mixedfusedlayernorm"),
-            column_init_method=adapter_tuning_cfg.get("column_init_method", "xavier"),
-            row_init_method=adapter_tuning_cfg.get("row_init_method", "zero"),
-            dropout=adapter_tuning_cfg.adapter_dropout,
-            num_position_embeddings=cfg.num_layers * 2,
-            dim_position_embeddings=cfg.hidden_size,
-            position_embedding_strategy=adapter_tuning_cfg.get("position_embedding_strategy", None),
-        )
-
-        self.name_key_to_cfg = {}
-        self.name_key_to_mcore_mixins = {}
-        for k in self.peft_name_keys:
-            self.name_key_to_cfg[k] = adapter_cfg
-            self.name_key_to_mcore_mixins[k] = [("", MCoreTransformerLayerMixin)]
-
-        self.layer_selection = adapter_tuning_cfg.get("layer_selection", None)
-        if self.layer_selection is None:
-            self.layer_selection = list(range(1, cfg.num_layers + 1))
-        super().__init__(cfg, trainer)
-        self.tie_weights()
-
-    def tie_weights(self,):
-        pos_idx = 0
-
-=======
->>>>>>> 1fede572
         if self.mcore_gpt:
             if self.cfg.megatron_amp_O2:
                 layers = self.model.module.decoder.layers
@@ -674,7 +622,6 @@
         adapter_cfg = LoraKQVAdapterConfig(
             in_features=cfg.hidden_size,
             out_features=qkv_projection_size,
-<<<<<<< HEAD
             dim=lora_cfg.adapter_dim,
             norm_position=None,
             norm_type=None,
@@ -737,8 +684,6 @@
         adapter_cfg = LoraKQVAdapterWeightTyingConfig(
             in_features=cfg.hidden_size,
             out_features=qkv_projection_size,
-=======
->>>>>>> 1fede572
             dim=lora_cfg.adapter_dim,
             norm_position=None,
             norm_type=None,
@@ -753,82 +698,6 @@
         )
 
         self.name_key_to_cfg = {}
-<<<<<<< HEAD
-        self.name_key_to_mcore_mixins = {}
-=======
-        self.name_key_to_mcore_mixins = {}  # maps peft_key to a list of tuples (mcore_target, mcore_mixin)
->>>>>>> 1fede572
-        for k in self.peft_name_keys:
-            self.name_key_to_cfg[k] = adapter_cfg
-            self.name_key_to_mcore_mixins[k] = [("self_attention", MCoreSelfAttentionMixin)]
-        self.layer_selection = lora_cfg.get("layer_selection", None)
-        if self.layer_selection is None:
-            self.layer_selection = list(range(1, cfg.num_layers + 1))
-        super().__init__(cfg, trainer)
-<<<<<<< HEAD
-        self.tie_weights()
-
-    def tie_weights(self,):
-        pos_idx = 0
-
-=======
-
-
-class MegatronGPTLoRAModelWeightTying(MegatronGPTLayerwisePEFTModel):
-    """
-    TODO
-    """
-
-    def __init__(
-        self, cfg: DictConfig, trainer: Trainer,
-    ):
-        self.peft_name_keys = [
-            AdapterName.LORA_KQV_ADAPTER,
-        ]
-        lora_cfg = cfg.peft.lora_tuning
-        if cfg.get("kv_channels", None) is None:
-            assert (
-                cfg.hidden_size % cfg.num_attention_heads == 0
-            ), 'hidden_size must be divisible by num_attention_heads if kv_channels is None'
-            kv_channels = cfg.hidden_size // cfg.num_attention_heads
-        else:
-            kv_channels = cfg.kv_channels
-        projection_size = kv_channels * cfg.num_attention_heads
-        num_query_groups = cfg.get("num_query_groups", None)
-        if num_query_groups is None:
-            num_query_groups = cfg.num_attention_heads
-        qkv_projection_size = projection_size + 2 * kv_channels * num_query_groups
-        position_embedding_strategy = lora_cfg.get("position_embedding_strategy", None)
-        if position_embedding_strategy is None:
-            dim_position_embeddings = 0
-        elif position_embedding_strategy == "add":
-            dim_position_embeddings = cfg.hidden_size
-        elif position_embedding_strategy == "biasadd":
-            dim_position_embeddings = 3 * projection_size
-        elif position_embedding_strategy == "concat":
-            dim_position_embeddings = lora_cfg.adapter_dim
-        elif position_embedding_strategy == "mlpconcat":
-            dim_position_embeddings = lora_cfg.adapter_dim
-        else:
-            raise RuntimeError(f"Unknown position embedding strategy {position_embedding_strategy} for tied weights")
-
-        adapter_cfg = LoraKQVAdapterWeightTyingConfig(
-            in_features=cfg.hidden_size,
-            out_features=qkv_projection_size,
-            dim=lora_cfg.adapter_dim,
-            norm_position=None,
-            norm_type=None,
-            activation="identity",
-            column_init_method=lora_cfg.get("column_init_method", "normal"),
-            row_init_method=lora_cfg.get("row_init_method", "zero"),
-            gather_output=False,
-            dropout=lora_cfg.adapter_dropout,
-            num_position_embeddings=cfg.num_layers,
-            dim_position_embeddings=dim_position_embeddings,
-            position_embedding_strategy=position_embedding_strategy,
-        )
-
-        self.name_key_to_cfg = {}
         self.name_key_to_mcore_mixins = {}
         for k in self.peft_name_keys:
             self.name_key_to_cfg[k] = adapter_cfg
@@ -842,7 +711,6 @@
     def tie_weights(self,):
         pos_idx = 0
 
->>>>>>> 1fede572
         if self.mcore_gpt:
             if self.cfg.megatron_amp_O2:
                 layers = self.model.module.decoder.layers
