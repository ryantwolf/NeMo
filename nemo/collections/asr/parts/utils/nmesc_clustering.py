--- conflicted
+++ resolved
@@ -1859,13 +1859,8 @@
         sparse_search_volume: int = 15,
         history_buffer_size: int = 150,
         current_buffer_size: int = 150,
-<<<<<<< HEAD
         min_spk_counting_buffer_size = 3,
         min_frame_per_spk: int = 15,
-=======
-        min_spk_counting_buffer_size=7,
-        min_frame_per_spk: int = 20,
->>>>>>> 4186622e
         p_update_freq: int = 5,
         p_value_skip_frame_thres: int = 50,
         p_value_queue_size: int = 3,
