--- conflicted
+++ resolved
@@ -79,8 +79,4 @@
 
 
 def _identity(x):
-<<<<<<< HEAD
     return x
-=======
-    return x
->>>>>>> 5630ad41
