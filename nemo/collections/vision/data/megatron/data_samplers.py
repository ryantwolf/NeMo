# Copyright (c) 2022, NVIDIA CORPORATION.  All rights reserved.
#
# Licensed under the Apache License, Version 2.0 (the "License");
# you may not use this file except in compliance with the License.
# You may obtain a copy of the License at
#
#     http://www.apache.org/licenses/LICENSE-2.0
#
# Unless required by applicable law or agreed to in writing, software
# distributed under the License is distributed on an "AS IS" BASIS,
# WITHOUT WARRANTIES OR CONDITIONS OF ANY KIND, either express or implied.
# See the License for the specific language governing permissions and
# limitations under the License.
from typing import Optional

import torch
from torch.utils.data import Dataset

from nemo.collections.nlp.data.language_modeling.megatron.data_samplers import MegatronPretrainingRandomSampler
from nemo.collections.vision.data.megatron.vit_dataset import RandomSeedDataset


class MegatronVisionPretrainingRandomSampler(MegatronPretrainingRandomSampler):
    def __init__(
        self,
        dataset: Dataset,
        total_samples: int,
        consumed_samples: int,
        micro_batch_size: int,
        data_parallel_rank: int,
        data_parallel_size: int,
        data_sharding: bool,
        drop_last: bool = True,
        global_batch_size: Optional[int] = None,
        pad_samples_to_global_batch_size: Optional[bool] = False,
    ) -> None:
        super().__init__(
            total_samples=total_samples,
            consumed_samples=consumed_samples,
            micro_batch_size=micro_batch_size,
            data_parallel_rank=data_parallel_rank,
            data_parallel_size=data_parallel_size,
            drop_last=drop_last,
            global_batch_size=global_batch_size,
            pad_samples_to_global_batch_size=pad_samples_to_global_batch_size,
        )
        self.dataset = dataset
        self.data_sharding = data_sharding

    def __iter__(self):
        active_total_samples = self.total_samples - self.last_batch_size
        self.epoch = self.consumed_samples // active_total_samples
        current_epoch_samples = self.consumed_samples % active_total_samples
        assert current_epoch_samples % self.micro_batch_times_data_parallel_size == 0

        if isinstance(self.dataset, RandomSeedDataset):
            self.dataset.set_epoch(self.epoch)

        # data sharding and random sampling
        if self.data_sharding:
            bucket_size = (self.total_samples // self.micro_batch_times_data_parallel_size) * self.micro_batch_size
            bucket_offset = current_epoch_samples // self.data_parallel_size
            start_idx = self.data_parallel_rank * bucket_size

            g = torch.Generator()
            g.manual_seed(self.epoch)
            random_idx = torch.randperm(bucket_size, generator=g).tolist()
            idx_range = [start_idx + x for x in random_idx[bucket_offset:]]
        else:
<<<<<<< HEAD
            full_bucket_size = (self.total_samples // self.micro_batch_times_data_parallel_size) * self.micro_batch_times_data_parallel_size
=======
            full_bucket_size = (
                self.total_samples // self.micro_batch_times_data_parallel_size
            ) * self.micro_batch_times_data_parallel_size
>>>>>>> 0380c3b7
            full_bucket_offset = current_epoch_samples
            g = torch.Generator()
            g.manual_seed(self.epoch)
            idx_range_total = torch.randperm(full_bucket_size, generator=g).tolist()
            idx_range_active = idx_range_total[full_bucket_offset:]
            idx_range = idx_range_active[self.data_parallel_rank :: self.data_parallel_size]

        batch = []
        # Last batch if not complete will be dropped.
        for idx in idx_range:
            batch.append(idx)
            if len(batch) == self.micro_batch_size:
                self.consumed_samples += self.micro_batch_times_data_parallel_size
                yield batch
                batch = []

        # Check the last partial batch and see drop_last is set
        if len(batch) > 0 and not self.drop_last:
            yield batch<|MERGE_RESOLUTION|>--- conflicted
+++ resolved
@@ -67,13 +67,9 @@
             random_idx = torch.randperm(bucket_size, generator=g).tolist()
             idx_range = [start_idx + x for x in random_idx[bucket_offset:]]
         else:
-<<<<<<< HEAD
-            full_bucket_size = (self.total_samples // self.micro_batch_times_data_parallel_size) * self.micro_batch_times_data_parallel_size
-=======
             full_bucket_size = (
                 self.total_samples // self.micro_batch_times_data_parallel_size
             ) * self.micro_batch_times_data_parallel_size
->>>>>>> 0380c3b7
             full_bucket_offset = current_epoch_samples
             g = torch.Generator()
             g.manual_seed(self.epoch)
