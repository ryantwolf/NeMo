--- conflicted
+++ resolved
@@ -34,7 +34,7 @@
     return (ckpt_path / 'context').is_dir()
 
 
-<<<<<<< HEAD
+
 def prepare_directory_for_export(model_dir: str, delete_existing_files: bool) -> None:
     """
     Prepares model_dir path for the TRT-LLM/vLLM export.
@@ -75,7 +75,7 @@
     """
     checkpoint_path = Path(path)
     return checkpoint_path.exists() and checkpoint_path.suffix == '.nemo'
-=======
+
 # Copied from nemo.collections.nlp.parts.utils_funcs to avoid introducing extra NeMo dependencies:
 def torch_dtype_from_precision(precision: Union[int, str], megatron_amp_O2: bool = True) -> torch.dtype:
     """
@@ -99,4 +99,3 @@
         return torch.float32
     else:
         raise ValueError(f"Could not parse the precision of '{precision}' to a valid torch.dtype")
->>>>>>> 80e29a51
