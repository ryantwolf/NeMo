--- conflicted
+++ resolved
@@ -208,15 +208,9 @@
                 # Load optimizer
                 trainer.strategy.load_optimizer_state_dict(adapter_state, selective_restore=False)
                 # Load lr scheduler
-<<<<<<< HEAD
-                lr_schedulers = adapter_state['lr_schedulers']
-                for config, lrs_state in zip(trainer.lr_scheduler_configs, lr_schedulers):
-                    config.scheduler.load_state_dict(lrs_state)
-=======
                 if (lr_schedulers := adapter_state.get('lr_schedulers', None)) is not None:
                     for config, lrs_state in zip(trainer.lr_scheduler_configs, lr_schedulers):
                         config.scheduler.load_state_dict(lrs_state)
->>>>>>> 638d0f76
 
         for cb in trainer.callbacks[::-1]:
             if isinstance(cb, MegatronOptimizerModule):
