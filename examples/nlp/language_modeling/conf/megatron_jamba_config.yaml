--- conflicted
+++ resolved
@@ -1,11 +1,11 @@
-name: megatron_jamba
+name: megatron_mamba
 restore_from_path: null # used when starting from a .nemo file
 
 trainer:
   devices: 1
   num_nodes: 1
   accelerator: gpu
-  precision: 16
+  precision: bf16
   logger: False # logger provided by exp_manager
   enable_checkpointing: False
   use_distributed_sampler: False
@@ -22,7 +22,7 @@
 exp_manager:
   explicit_log_dir: null
   exp_dir: null
-  name: megatron_jamba
+  name: megatron_mamba
   create_wandb_logger: False
   wandb_logger_kwargs:
     project: null
@@ -35,7 +35,7 @@
     save_top_k: 10
     mode: min
     always_save_nemo: False # saves nemo file during validation, not implemented for model parallel
-    filename: 'megatron_jamba--{val_loss:.2f}-{step}-{consumed_samples}'
+    filename: 'megatron_mamba--{val_loss:.2f}-{step}-{consumed_samples}'
     model_parallel_size: ${multiply:${model.tensor_model_parallel_size}, ${model.pipeline_model_parallel_size}}
 
 
@@ -59,6 +59,7 @@
   gated_linear_unit: False
   add_bias_linear: False
   num_query_groups: 8
+  ngroups_mamba: 8
   attention_dropout: 0.0
   hidden_dropout: 0.0
   hidden_size: 4096
@@ -80,15 +81,9 @@
   persist_layer_norm: True
 
   tokenizer:
-<<<<<<< HEAD
     library: 'huggingface'
-    type: null #'EleutherAI/gpt-neox-20b' 
-    model: null 
-=======
-    library: 'megatron'
-    type: null
-    model: /home/ataghibakhsh/adlr_mamba2/mamba2-hybrid-8b-3t-4k/mt_nlg_plus_multilingual_ja_zh_the_stack_frac_015_256k.model 
->>>>>>> 25bc3eaf
+    type: EleutherAI/gpt-neox-20b
+    model: #/home/ataghibakhsh/adlr_mamba2/mamba2-hybrid-8b-3t-4k/mt_nlg_plus_multilingual_ja_zh_the_stack_frac_015_256k.model 
     vocab_file: null
     merge_file: null 
     sentencepiece_legacy: False
