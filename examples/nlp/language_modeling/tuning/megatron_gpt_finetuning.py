# Copyright (c) 2022, NVIDIA CORPORATION.  All rights reserved.
#
# Licensed under the Apache License, Version 2.0 (the "License");
# you may not use this file except in compliance with the License.
# You may obtain a copy of the License at
#
#     http://www.apache.org/licenses/LICENSE-2.0
#
# Unless required by applicable law or agreed to in writing, software
# distributed under the License is distributed on an "AS IS" BASIS,
# WITHOUT WARRANTIES OR CONDITIONS OF ANY KIND, either express or implied.
# See the License for the specific language governing permissions and
# limitations under the License.

import datetime
import os

import torch.multiprocessing as mp
from omegaconf.omegaconf import OmegaConf
from pytorch_lightning.trainer.trainer import Trainer

from nemo.collections.nlp.models.language_modeling.megatron_gpt_model import MegatronGPTModel
from nemo.collections.nlp.models.language_modeling.megatron_gpt_sft_model import MegatronGPTSFTModel
from nemo.collections.nlp.parts.megatron_trainer_builder import MegatronLMPPTrainerBuilder
from nemo.collections.nlp.parts.nlp_overrides import CustomProgressBar, NLPDDPStrategy, NLPSaveRestoreConnector
from nemo.collections.nlp.parts.peft_config import PEFT_CONFIG_MAP
from nemo.core.config import hydra_runner
from nemo.utils import logging
from nemo.utils.exp_manager import exp_manager

import os

mp.set_start_method("spawn", force=True)

"""
This is the script to finetuning a GPT Model with any PEFT method.
A base GPT Model is required as a starting point. This script will then insert
Adapters into each Transformer layer and will train/update only these adapters
during training. The base GPT Model weights will remain frozen.

During training this script will only save the newly trained Adapter weights
in checkpoints. At the end of training a .nemo file of Adapter weights will 
be saved.

Usage:
    Assuming the base model is a 125m GPT Model, with TP=1, PP=1:
    a. run a training run for a base gpt nemo file:
        python megatron_gpt_finetuning.py \
            "model.data.train_ds.file_names=[PATH TO TRAINING JSONL FILE]",
            "model.data.train_ds.concat_sampling_probabilities=[SAMPLING VAL]",
            "model.data.validation_ds.file_names=[PATH TO VALIDATION JSONL FILE]",
            "model.data.validation_ds.names=[NAME FOR METRIC LOGGING]",
            model.restore_from_path="PATH TO BASE GPT MODEL .nemo FILE"
            model.peft.peft_scheme='lora'  # lora, ptuning, adapter, ia3, or none for full fineutning
            name="NAME OF TRAINING RUN"
            exp_manager.exp_dir="DIR TO SAVE CHECKPOINTS and .nemo FILE",
Please see lora.ipynb for a step-by-step guide.
"""


@hydra_runner(config_path="conf", config_name="megatron_gpt_finetuning_config")
def main(cfg) -> None:
    logging.info("\n\n************** Experiment configuration ***********")
    logging.info(f'\n{OmegaConf.to_yaml(cfg)}')

    trainer = MegatronLMPPTrainerBuilder(cfg).create_trainer()
    exp_manager(trainer, cfg.exp_manager)

    model_cfg = MegatronGPTSFTModel.merge_cfg_with(cfg.model.restore_from_path, cfg)

    model = MegatronGPTSFTModel.restore_from(cfg.model.restore_from_path, model_cfg, trainer=trainer)
    peft_cfg_cls = PEFT_CONFIG_MAP[cfg.model.peft.peft_scheme]

    if cfg.model.c_kl > 0.0:
        # load the model in eval mode
        dummy_trainer = Trainer(
            strategy=NLPDDPStrategy(timeout=datetime.timedelta(seconds=18000)),
            **cfg.trainer,
            callbacks=[],
        )
        ref_model = MegatronGPTModel.restore_from(cfg.model.restore_from_path, model_cfg, trainer=dummy_trainer)
        ref_model.freeze()

        # add ref_model to the model
        model.set_reference_model(ref_model)

    if cfg.model.peft.restore_from_path is not None:
        # initialize peft weights from a checkpoint instead of randomly
        # This is not the same as resume training because optimizer states are not restored.
        logging.info("PEFT Weights will be loaded from", cfg.model.peft.restore_from_path)
        model.load_adapters(cfg.model.peft.restore_from_path, peft_cfg_cls(model_cfg))
    elif peft_cfg_cls is not None:
        logging.info("Adding adapter weights to the model for PEFT")
        model.add_adapter(peft_cfg_cls(model_cfg))
    else:
        logging.info(f"Running full finetuning since no peft scheme is given.\n{model.summarize()}")

<<<<<<< HEAD
    model.save_to(os.path.join(cfg.exp_manager.exp_dir, cfg.exp_manager.name, 'checkpoints', f"{cfg.exp_manager.name}--validation_loss=0.0-step=0-consumed_samples=0.0.nemo"))
=======
    model.save_to(
        os.path.join(
            cfg.exp_manager.exp_dir,
            cfg.exp_manager.name,
            'checkpoints',
            f"{cfg.exp_manager.name}--validation_loss=0.0-step=0-consumed_samples=0.0.nemo",
        )
    )
>>>>>>> 2a7b9690

    trainer.fit(model)


if __name__ == '__main__':
    main()<|MERGE_RESOLUTION|>--- conflicted
+++ resolved
@@ -95,9 +95,6 @@
     else:
         logging.info(f"Running full finetuning since no peft scheme is given.\n{model.summarize()}")
 
-<<<<<<< HEAD
-    model.save_to(os.path.join(cfg.exp_manager.exp_dir, cfg.exp_manager.name, 'checkpoints', f"{cfg.exp_manager.name}--validation_loss=0.0-step=0-consumed_samples=0.0.nemo"))
-=======
     model.save_to(
         os.path.join(
             cfg.exp_manager.exp_dir,
@@ -106,7 +103,6 @@
             f"{cfg.exp_manager.name}--validation_loss=0.0-step=0-consumed_samples=0.0.nemo",
         )
     )
->>>>>>> 2a7b9690
 
     trainer.fit(model)
 
