name: stable-diffusion-train

trainer:
  devices: 1
  num_nodes: 1
  accelerator: gpu
  precision: 16
  logger: False # logger provided by exp_manager
  enable_checkpointing: False
  use_distributed_sampler: False
  max_epochs: 2 # PTL default. In practice, max_steps will be reached first.
  max_steps: -1 # consumed_samples = global_step * micro_batch_size * data_parallel_size * accumulate_grad_batches
  log_every_n_steps: 10
  accumulate_grad_batches: 1 # do not modify, grad acc is automatic for training megatron models
  gradient_clip_val: 1.0
  benchmark: False
  enable_model_summary: True
  limit_val_batches: 0


exp_manager:
  exp_dir: null
  name: ${name}
  create_wandb_logger: False
  wandb_logger_kwargs:
    project: stable-diffusion
    group: nemo-sd
    name: ${name}
    resume: True
  create_checkpoint_callback: True
  create_tensorboard_logger: True
  checkpoint_callback_params:
    every_n_train_steps: 1000
    every_n_epochs: 0
    monitor: reduced_train_loss
    filename: '${name}--{reduced_train_loss:.2f}-{step}-{consumed_samples}'
  resume_if_exists: True
  resume_ignore_no_checkpoint: True
  resume_from_checkpoint: ${model.resume_from_checkpoint}
  ema:
    enable: True
    decay: 0.9999
    validate_original_weights: False
    every_n_steps: 1
    cpu_offload: False


model:
  precision: ${trainer.precision}
  # specify micro_batch_size, global_batch_size, and model parallelism
  # gradient accumulation will be done automatically based on data_parallel_size
  micro_batch_size: 1 # limited by GPU memory
  global_batch_size: 1 # will use more micro batches to reach global batch size
  native_amp_init_scale: 65536.0 # Init scale for grad scaler used at fp16


  linear_start: 0.00085
  linear_end: 0.012
  num_timesteps_cond: 1
  log_every_t: 200
  timesteps: 1000
  first_stage_key: images
  cond_stage_key: captions # txt for cifar, caption for pbss
  image_size: 64
  channels: 4
  cond_stage_trainable: false
  conditioning_key: crossattn # check
  monitor: val/loss_simple_ema
  scale_factor: 0.18215
  use_ema: False
  scale_by_std: False
  ckpt_path:
  ignore_keys: []
  parameterization: eps
  clip_denoised: True
  load_only_unet: False
  cosine_s: 8e-3
  given_betas:
  original_elbo_weight: 0
  v_posterior: 0
  l_simple_weight: 1
  use_positional_encodings: False
  learn_logvar: False
  logvar_init: 0
  beta_schedule: linear
  loss_type: l2

  concat_mode: True
  cond_stage_forward:
  text_embedding_dropout_rate: 0.1
  fused_opt: True
  inductor: False
  inductor_cudagraphs: False
  capture_cudagraph_iters: -1 # -1 to disable
  channels_last: True

  unet_config:
    _target_: nemo.collections.multimodal.modules.stable_diffusion.diffusionmodules.openaimodel.UNetModel
    from_pretrained: #/ckpts/nemo-v1-2.ckpt
    from_NeMo: True #Must be specified when from pretrained is not None, False means loading unet from HF ckpt
    image_size: 32 # unused
    in_channels: 4
    out_channels: 4
    model_channels: 320
    attention_resolutions:
    - 4
    - 2
    - 1
    num_res_blocks: 2
    channel_mult:
    - 1
    - 2
    - 4
    - 4
    num_heads: 8
    use_spatial_transformer: true
    transformer_depth: 1
    context_dim: 768
    use_checkpoint: False
    legacy: False
    use_flash_attention: True
    enable_amp_o2_fp16: True
    resblock_gn_groups: 32

  first_stage_config:
    _target_: nemo.collections.multimodal.models.stable_diffusion.ldm.autoencoder.AutoencoderKL
    from_pretrained: /ckpts/vae.bin
    embed_dim: 4
    monitor: val/rec_loss
    ddconfig:
      double_z: true
      z_channels: 4
      resolution: 256  #Never used
      in_channels: 3
      out_ch: 3
      ch: 128
      ch_mult:
      - 1
      - 2
      - 4
      - 4
      num_res_blocks: 2
      attn_resolutions: []
      dropout: 0.0
    lossconfig:
      target: torch.nn.Identity
    capture_cudagraph_iters: ${model.capture_cudagraph_iters}

  cond_stage_config:
    _target_: nemo.collections.multimodal.modules.stable_diffusion.encoders.modules.FrozenMegatronCLIPEmbedder
    restore_from_path: /ckpts/openai.nemo
    device: cuda
    freeze: True
    layer: "last"
    #    For compatibility of history version that uses HF clip model
    #    _target_: nemo.collections.multimodal.modules.stable_diffusion.encoders.modules.FrozenCLIPEmbedder
    #    version: openai/clip-vit-large-patch14
    #    device: cuda
    #    max_length: 77
    #    capture_cudagraph_iters: {$model.capture_cudagraph_iters}


  # miscellaneous
  seed: 1234
  resume_from_checkpoint: null # manually set the checkpoint file to load from
  apex_transformer_log_level: 30 # Python logging level displays logs with severity greater than or equal to this
  gradient_as_bucket_view: True # PyTorch DDP argument. Allocate gradients in a contiguous bucket to save memory (less fragmentation and buffer memory)
  ddp_overlap: True # True for using PyTorch DDP overlap.

  optim:
    name: megatron_fused_adam
    lr: null
    weight_decay: 0.
    betas:
      - 0.9
      - 0.999
    sched:
      name: WarmupHoldPolicy
      warmup_steps: 10000
      hold_steps: 10000000000000 # Incredibly large value to hold the lr as constant
    capturable: True
    master_weights: True
    max_norm: ${trainer.gradient_clip_val}

  # Nsys profiling options
  nsys_profile:
    enabled: False
    start_step: 10  # Global batch to start profiling
    end_step: 10 # Global batch to end profiling
    ranks: [ 0 ] # Global rank IDs to profile
    gen_shape: False # Generate model and kernel details including input shapes

  data:
      num_workers: 16
      synthetic_data: False # dataset_path and local_root_path can be empty when using synthetic data
      synthetic_data_length: 10000
      train:
          dataset_path:
<<<<<<< HEAD
              - /datasets/coyo/wdinfo.pkl
=======
            - /datasets/coyo/wdinfo/coyo-700m/wdinfo-selene.pkl
            - /datasets/coyo/wdinfo/laion_aesthetic/wdinfo-selene.pkl
>>>>>>> 2dde4bfe
          augmentations:
            resize_smallest_side: 512
            center_crop_h_w: 512, 512
            horizontal_flip: False
          filterings:

      webdataset:
          infinite_sampler: False
          local_root_path: /datasets/coyo<|MERGE_RESOLUTION|>--- conflicted
+++ resolved
@@ -169,7 +169,7 @@
 
   optim:
     name: megatron_fused_adam
-    lr: null
+    lr: 1e-4
     weight_decay: 0.
     betas:
       - 0.9
@@ -196,12 +196,7 @@
       synthetic_data_length: 10000
       train:
           dataset_path:
-<<<<<<< HEAD
-              - /datasets/coyo/wdinfo.pkl
-=======
-            - /datasets/coyo/wdinfo/coyo-700m/wdinfo-selene.pkl
-            - /datasets/coyo/wdinfo/laion_aesthetic/wdinfo-selene.pkl
->>>>>>> 2dde4bfe
+              - /datasets/coyo/test.pkl
           augmentations:
             resize_smallest_side: 512
             center_crop_h_w: 512, 512
