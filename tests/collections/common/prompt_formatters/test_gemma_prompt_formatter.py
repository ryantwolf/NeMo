--- conflicted
+++ resolved
@@ -25,25 +25,10 @@
     )
     assert set(ans) == {"input_ids", "context_ids", "answer_ids", "mask"}
     # fmt: off
-<<<<<<< HEAD
-    # Note: The BPE tokenizer fixture in our test doesn't have BOS/EOS defined which is why the tokenizer
-    #       returns an ID of -1 for these tokens.
-    assert ans["input_ids"].tolist() == [-1,  21,  53,  18,  26,  18,   6,  60,   9,   7,  75,  31,   1,  81,  20,
-         30, 104,  59,  18,  26,  18,   6,  60,   9,   7,  21,  53,  18,  26,
-         18,   6,  60,   9,   7,  73,  61,  69,   1,  81,  20,  30, 104,  59,
-         18,  26,  18,   6,  60,   9,   7,  -1]
-    assert ans["context_ids"].tolist() == [-1,  21,  53,  18,  26,  18,   6,  60,   9,   7,  75,  31,   1,  81,  20,
-         30, 104,  59,  18,  26,  18,   6,  60,   9,   7,  21,  53,  18,  26,
-         18,   6,  60,   9,   7,  73,  61,  69]
-    assert ans["answer_ids"].tolist() == [1,  81,  20,  30, 104,  59,
-         18,  26,  18,   6,  60,   9,   7,  -1]
-    assert ans["mask"].tolist() == [False] * 37 + [True] * 14
-=======
     assert bpe_tokenizer.ids_to_text(ans["input_ids"].tolist()) == '<start_of_turn>user TEST<end_of_turn> <start_of_turn>model TEST<end_of_turn>'
     assert bpe_tokenizer.ids_to_text(ans["context_ids"].tolist()) == '<start_of_turn>user TEST<end_of_turn> <start_of_turn>model'
     assert bpe_tokenizer.ids_to_text(ans["answer_ids"].tolist()) == 'TEST<end_of_turn>'
-    assert ans["mask"].tolist() == [False] * 36 + [True] * 13
->>>>>>> 9abd81be
+    assert ans["mask"].tolist() == [False] * 37 + [True] * 14
     # fmt: on
 
 
@@ -57,10 +42,7 @@
     assert set(ans) == {"input_ids", "context_ids"}
     # fmt: off
     assert ans["input_ids"].tolist() == ans["context_ids"].tolist()
-<<<<<<< HEAD
-    assert ans["input_ids"].tolist() == [ -1,  21,  53,  18,  26,  18,   6,  60,   9,   7,  75,  31,   1,  81,  20,
-                                          30, 104,  59,  18,  26,  18,   6,  60,   9,   7,  21,  53,  18,  26,
-                                          18,   6,  60,   9,   7,  73,  61,  69]
+    assert bpe_tokenizer.ids_to_text(ans["input_ids"].tolist()) == '<start_of_turn>user TEST<end_of_turn> <start_of_turn>model'
     # fmt: on
 
 
@@ -87,8 +69,4 @@
     assert ans["context_ids"][0] == -1
 
     assert (ans["answer_ids"] == -1).sum() == 1
-    assert ans["answer_ids"][-1] == -1
-=======
-    assert bpe_tokenizer.ids_to_text(ans["input_ids"].tolist()) == '<start_of_turn>user TEST<end_of_turn> <start_of_turn>model'
-    # fmt: on
->>>>>>> 9abd81be
+    assert ans["answer_ids"][-1] == -1